--- conflicted
+++ resolved
@@ -540,26 +540,15 @@
     final long memAddr = mem.getCumulativeOffset(0L);
 
     // build first preLong
-<<<<<<< HEAD
     PreambleUtil.insertPreLongs(mem, preLongs);               // Byte 0
     PreambleUtil.insertLgResizeFactor(mem, rf_.lg());
     PreambleUtil.insertSerVer(mem, SER_VER);                  // Byte 1
     PreambleUtil.insertFamilyID(mem, Family.VAROPT.getID());  // Byte 2
     PreambleUtil.insertFlags(mem, flags);                     // Byte 3
     PreambleUtil.insertK(mem, k_);                            // Bytes 4-7
-    PreambleUtil.insertN(mem, n_);                            // Bytes 8-15
-=======
-    PreambleUtil.insertPreLongs(memObj, memAddr, preLongs);               // Byte 0
-    PreambleUtil.insertLgResizeFactor(memObj, memAddr, rf_.lg());
-    PreambleUtil.insertSerVer(memObj, memAddr, SER_VER);                  // Byte 1
-    PreambleUtil.insertFamilyID(memObj, memAddr, Family.VAROPT.getID());  // Byte 2
-    PreambleUtil.insertFlags(memObj, memAddr, flags);                     // Byte 3
-    PreambleUtil.insertK(memObj, memAddr, k_);                            // Bytes 4-7
-
->>>>>>> 77cedabf
 
     if (!empty) {
-      PreambleUtil.insertN(memObj, memAddr, n_);                          // Bytes 8-15
+      PreambleUtil.insertN(mem, n_);                            // Bytes 8-15
       PreambleUtil.insertHRegionItemCount(memObj, memAddr, h_);           // Bytes 16-19
       PreambleUtil.insertRRegionItemCount(memObj, memAddr, r_);           // Bytes 20-23
       if (r_ > 0) {
