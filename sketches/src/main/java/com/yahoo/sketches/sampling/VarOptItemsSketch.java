/*
 * Copyright 2016-17, Yahoo! Inc.
 * Licensed under the terms of the Apache License 2.0. See LICENSE file at the project root for terms.
 */

package com.yahoo.sketches.sampling;

import static com.yahoo.sketches.Util.LS;
import static com.yahoo.sketches.sampling.PreambleUtil.EMPTY_FLAG_MASK;
import static com.yahoo.sketches.sampling.PreambleUtil.GADGET_FLAG_MASK;
import static com.yahoo.sketches.sampling.PreambleUtil.SER_VER;
import static com.yahoo.sketches.sampling.PreambleUtil.TOTAL_WEIGHT_R_DOUBLE;
import static com.yahoo.sketches.sampling.PreambleUtil.extractFamilyID;
import static com.yahoo.sketches.sampling.PreambleUtil.extractFlags;
import static com.yahoo.sketches.sampling.PreambleUtil.extractHRegionItemCount;
import static com.yahoo.sketches.sampling.PreambleUtil.extractK;
import static com.yahoo.sketches.sampling.PreambleUtil.extractN;
import static com.yahoo.sketches.sampling.PreambleUtil.extractRRegionItemCount;
import static com.yahoo.sketches.sampling.PreambleUtil.extractResizeFactor;
import static com.yahoo.sketches.sampling.PreambleUtil.extractSerVer;
import static com.yahoo.sketches.sampling.PreambleUtil.extractTotalRWeight;
import static com.yahoo.sketches.sampling.PreambleUtil.getAndCheckPreLongs;

import java.lang.reflect.Array;
import java.util.ArrayList;
import java.util.Arrays;
import java.util.List;

import com.yahoo.memory.Memory;
import com.yahoo.memory.WritableMemory;

import com.yahoo.sketches.ArrayOfBooleansSerDe;
import com.yahoo.sketches.ArrayOfItemsSerDe;
import com.yahoo.sketches.Family;
import com.yahoo.sketches.ResizeFactor;
import com.yahoo.sketches.SketchesArgumentException;
import com.yahoo.sketches.SketchesStateException;
import com.yahoo.sketches.Util;

/**
 * This sketch provides a variance optimal sample over an input stream of weighted items. The
 * sketch can be used to compute subset sums over predicates, producing estimates with optimal
 * variance for a given sketch size.
 *
 * <p>Using this sketch with uniformly constant item weights (e.g. 1.0) will produce a standard
 * reservoir sample over the steam.</p>
 *
 * @param <T> The type of object held in the sketch.
 *
 * @author Jon Malkin
 * @author Kevin Lang
 */
final class VarOptItemsSketch<T> {
  /**
   * The smallest sampling array allocated: 16
   */
  private static final int MIN_LG_ARR_ITEMS = 4;

  /**
   * Default sampling size multiple when reallocating storage: 8
   */
  private static final ResizeFactor DEFAULT_RESIZE_FACTOR = ResizeFactor.X8;

  private static final ArrayOfBooleansSerDe MARK_SERDE = new ArrayOfBooleansSerDe();

  private int k_;                        // max size of sketch, in items
  private int currItemsAlloc_;           // currently allocated array size
  private final ResizeFactor rf_;        // resize factor
  private ArrayList<T> data_;            // stored sampled items
  private ArrayList<Double> weights_;    // weights for sampled items

  private long n_;                       // total number of items processed by the sketch
  private int h_;                        // number of items in heap
  private int m_;                        // number of items in middle region
  private int r_;                        // number of items in reservoir-like area
  private double totalWtR_;              // total weight of items in reservoir-like area

  // The next two fields are hidden from the user because they are part of the state of the
  // unioning algorithm, NOT part of a varopt sketch, or even of a varopt "gadget" (our name for
  // the potentially invalid sketch that is maintained by the unioning algorithm). It would make
  // more sense logically for these fields to be declared in the unioning object (whose entire
  // purpose is storing the state of the unioning algorithm) but for reasons of programming
  // convenience we are currently declaring them here. However, that could change in the future.

  // Following int is:
  //  1. Zero (for a varopt sketch)
  //  2. Count of marked items in H region, if part of a unioning algo's gadget
  private int numMarksInH_;

  // The following array is absent in a varopt sketch, and notionally present in a gadget
  // [although it really belongs in the unioning object]. If the array were to be made explicit,
  // some additional coding would need to be done to ensure that all of the necessary data motion
  // occurs and is properly tracked.
  private ArrayList<Boolean> marks_;

  // used to return a shallow copy of the sketch's samples to a VarOptItemsSamples, as arrays
  // with any null value stripped and the R region weight computed
  class Result {
    T[] items;
    double[] weights;
  }

  private VarOptItemsSketch(final int k, final ResizeFactor rf) {
    // required due to a theorem about lightness during merging
    if (k < 2) {
      throw new SketchesArgumentException("k must be at least 2");
    }

    k_ = k;
    n_ = 0;
    rf_ = rf;

    h_ = 0;
    m_ = 0;
    r_ = 0;
    totalWtR_ = 0;
    numMarksInH_ = 0;

    final int ceilingLgK = Util.toLog2(Util.ceilingPowerOf2(k_), "VarOptItemsSketch");
    final int initialLgSize =
            SamplingUtil.startingSubMultiple(ceilingLgK, rf_.lg(), MIN_LG_ARR_ITEMS);

    currItemsAlloc_ = SamplingUtil.getAdjustedSize(k_, 1 << initialLgSize);
    if (currItemsAlloc_ == k_) {
      ++currItemsAlloc_;
    }

    data_ = new ArrayList<>(currItemsAlloc_);
    weights_ = new ArrayList<>(currItemsAlloc_);
    marks_ = null;
  }

  private VarOptItemsSketch(final ArrayList<T> dataList,
                            final ArrayList<Double> weightList,
                            final int k,
                            final long n,
                            final int currItemsAlloc,
                            final ResizeFactor rf,
                            final int hCount,
                            final int rCount,
                            final double totalWtR) {
    assert dataList != null;
    assert weightList != null;
    assert dataList.size() == weightList.size();
    assert currItemsAlloc >= dataList.size();
    assert k >= 2;
    assert n >= 0;
    assert hCount >= 0;
    assert rCount >= 0;
    assert (rCount == 0 && dataList.size() == hCount) || (rCount > 0 && dataList.size() == k + 1);

    k_ = k;
    n_ = n;
    h_ = hCount;
    r_ = rCount;
    m_ = 0;
    totalWtR_ = totalWtR;
    currItemsAlloc_ = currItemsAlloc;
    rf_ = rf;
    data_ = dataList;
    weights_ = weightList;

    numMarksInH_ = 0;
    marks_ = null;
  }

  /**
   * Construct a varopt sampling sketch with up to k samples using the default resize factor (8).
   *
   * @param k   Maximum size of sampling. Allocated size may be smaller until sketch fills.
   *            Unlike many sketches in this package, this value does <em>not</em> need to be a
   *            power of 2.
   * @param <T> The type of object held in the sketch.
   * @return A VarOptItemsSketch initialized with maximum size k and resize factor rf.
   */
  public static <T> VarOptItemsSketch<T> newInstance(final int k) {
    return new VarOptItemsSketch<>(k, DEFAULT_RESIZE_FACTOR);
  }

  /**
   * Construct a varopt sampling sketch with up to k samples using the specified resize factor.
   *
   * @param k   Maximum size of sampling. Allocated size may be smaller until sketch fills.
   *            Unlike many sketches in this package, this value does <em>not</em> need to be a
   *            power of 2.
   * @param rf  <a href="{@docRoot}/resources/dictionary.html#resizeFactor">See Resize Factor</a>
   * @param <T> The type of object held in the sketch.
   * @return A VarOptItemsSketch initialized with maximum size k and resize factor rf.
   */
  public static <T> VarOptItemsSketch<T> newInstance(final int k, final ResizeFactor rf) {
    return new VarOptItemsSketch<>(k, rf);
  }

  /**
   * Construct a varopt sketch for use as a unioning gadget, meaning the array of marked elements
   * is also initialized.
   *
   * @param k   Maximum size of sampling. Allocated size may be smaller until sketch fills.
   *            Unlike many sketches in this package, this value does <em>not</em> need to be a
   *            power of 2.
   * @param <T> The type of object held in the sketch.
   * @return A VarOptItemsSketch initialized with maximum size k and a valid array of marks.
   */
  static <T> VarOptItemsSketch<T> newInstanceAsGadget(final int k) {
    final VarOptItemsSketch<T> sketch = new VarOptItemsSketch<>(k, DEFAULT_RESIZE_FACTOR);
    sketch.marks_ = new ArrayList<>(sketch.currItemsAlloc_);
    return sketch;
  }

  /**
   * Construct a varopt sketch as the output of a union's getResult() method. Because this method
   * is package-private, we do not perform checks on the input values.
   *
   * <p>Assumes dataList.size() is the correct allocated size but does not check.</p>
   *
   * @param k   Maximum size of sampling. Allocated size may be smaller until sketch fills.
   *            Unlike many sketches in this package, this value does <em>not</em> need to be a
   *            power of 2.
   * @param <T> The type of object held in the sketch.
   * @return A VarOptItemsSketch initialized with maximum size k and a valid array of marks.
   */
  static <T> VarOptItemsSketch<T> newInstanceFromUnionResult(final ArrayList<T> dataList,
                                                             final ArrayList<Double> weightList,
                                                             final int k,
                                                             final long n,
                                                             final int hCount,
                                                             final int rCount,
                                                             final double totalWtR) {
    final VarOptItemsSketch<T> sketch =  new VarOptItemsSketch<>(dataList, weightList, k, n,
            dataList.size(), DEFAULT_RESIZE_FACTOR, hCount, rCount, totalWtR);
    sketch.convertToHeap();
    return sketch;
  }


  /**
   * Returns a sketch instance of this class from the given srcMem,
   * which must be a Memory representation of this sketch class.
   *
   * @param <T>    The type of item this sketch contains
   * @param srcMem a Memory representation of a sketch of this class.
   *               <a href="{@docRoot}/resources/dictionary.html#mem">See Memory</a>
   * @param serDe  An instance of ArrayOfItemsSerDe
   * @return a sketch instance of this class
   */
<<<<<<< HEAD
  public static <T> VarOptItemsSketch<T> getInstance(final Memory srcMem,
                                                     final ArrayOfItemsSerDe<T> serDe) {
    final int numPreLongs = getAndCheckPreLongs(srcMem);
    final ResizeFactor rf = ResizeFactor.getRF(extractResizeFactor(srcMem));
    final int serVer = extractSerVer(srcMem);
    final int familyId = extractFamilyID(srcMem);
    final boolean isEmpty = (extractFlags(srcMem) & EMPTY_FLAG_MASK) != 0;
=======
  public static <T> VarOptItemsSketch<T> heapify(final Memory srcMem,
                                                 final ArrayOfItemsSerDe<T> serDe) {
    final Object memObj = srcMem.array(); // may be null
    final long memAddr = srcMem.getCumulativeOffset(0L);

    final int numPreLongs = getAndCheckPreLongs(srcMem);
    final ResizeFactor rf = ResizeFactor.getRF(extractResizeFactor(memObj, memAddr));
    final int serVer = extractSerVer(memObj, memAddr);
    final int familyId = extractFamilyID(memObj, memAddr);
    final int flags = extractFlags(memObj, memAddr);
    final boolean isEmpty = (flags & EMPTY_FLAG_MASK) != 0;
    final boolean isGadget = (flags & GADGET_FLAG_MASK) != 0;
>>>>>>> 007e5194

    // Check values
    if (numPreLongs != Family.VAROPT.getMinPreLongs()
            && numPreLongs != Family.VAROPT.getMaxPreLongs()
            && numPreLongs != PreambleUtil.VO_WARMUP_PRELONGS) {
      throw new SketchesArgumentException(
              "Possible corruption: Must have " + Family.VAROPT.getMinPreLongs()
                      + ", " + PreambleUtil.VO_WARMUP_PRELONGS + ", or "
                      + Family.VAROPT.getMaxPreLongs() + " preLongs. Found: " + numPreLongs);
    }
    if (serVer != SER_VER) {
        throw new SketchesArgumentException(
                "Possible Corruption: Ser Ver must be " + SER_VER + ": " + serVer);
    }
    final int reqFamilyId = Family.VAROPT.getID();
    if (familyId != reqFamilyId) {
      throw new SketchesArgumentException(
              "Possible Corruption: FamilyID must be " + reqFamilyId + ": " + familyId);
    }

    final int k = extractK(srcMem);
    if (k < 2) {
      throw new SketchesArgumentException("Possible Corruption: k must be at least 2: " + k);
    }

    if (isEmpty) {
      assert numPreLongs == Family.VAROPT.getMinPreLongs();
      return new VarOptItemsSketch<>(k, rf);
    }

    final long n = extractN(srcMem);
    if (n < 0) {
      throw new SketchesArgumentException("Possible Corruption: n cannot be negative: " + n);
    }

    // get rest of preamble
    final int hCount = extractHRegionItemCount(srcMem);
    final int rCount = extractRRegionItemCount(srcMem);

    if (hCount < 0) {
      throw new SketchesArgumentException("Possible Corruption: H region count cannot be "
              + "negative: " + hCount);
    }
    if (rCount < 0) {
      throw new SketchesArgumentException("Possible Corruption: R region count cannot be "
              + "negative: " + rCount);
    }

    double totalRWeight = 0.0;
    if (numPreLongs == Family.VAROPT.getMaxPreLongs()) {
      if (rCount > 0) {
        totalRWeight = extractTotalRWeight(srcMem);
      } else {
        throw new SketchesArgumentException(
                "Possible Corruption: "
                        + Family.VAROPT.getMaxPreLongs() + " preLongs but no items in R region");
      }
    }

    final int preLongBytes = numPreLongs << 3;

    final int totalItems = hCount + rCount;
    int allocatedItems = k + 1; // default to full

    if (rCount == 0) {
      // Not in sampling mode, so determine size to allocate, using ceilingLog2(hCount) as minimum
      final int ceilingLgK = Util.toLog2(Util.ceilingPowerOf2(k), "heapify");
      final int minLgSize = Util.toLog2(Util.ceilingPowerOf2(hCount), "heapify");
      final int initialLgSize = SamplingUtil.startingSubMultiple(ceilingLgK, rf.lg(),
              Math.max(minLgSize, MIN_LG_ARR_ITEMS));

      allocatedItems = SamplingUtil.getAdjustedSize(k, 1 << initialLgSize);
      if (allocatedItems == k) {
        ++allocatedItems;
      }
    }

    // allocate full-sized ArrayLists, but we store only hCount weights at any moment
    final long weightOffsetBytes = TOTAL_WEIGHT_R_DOUBLE + (rCount > 0 ? Double.BYTES : 0);
    final ArrayList<Double> weightList = new ArrayList<>(allocatedItems);
    final double[] wts = new double[allocatedItems];
    srcMem.getDoubleArray(weightOffsetBytes, wts, 0, hCount);
    // can't use Arrays.asList(wts) since double[] rather than Double[]
    for (int i = 0; i < hCount; ++ i) {
      if (wts[i] <= 0.0) {
      throw new SketchesArgumentException("Possible Corruption: "
              + "Non-positive weight in heapify(): " + wts[i]);
      }
      weightList.add(wts[i]);
    }

    // marks, if we have a gadget
    long markBytes = 0;
    int markCount = 0;
    ArrayList<Boolean> markList = null;
    if (isGadget) {
      final long markOffsetBytes = preLongBytes + (hCount * Double.BYTES);
      markBytes = ArrayOfBooleansSerDe.computeBytesNeeded(hCount);
      markList = new ArrayList<>(allocatedItems);

      final ArrayOfBooleansSerDe booleansSerDe = new ArrayOfBooleansSerDe();
      final Boolean[] markArray = booleansSerDe.deserializeFromMemory(
              new MemoryRegion(srcMem, markOffsetBytes, (hCount >> 3) + 1), hCount);

      for (Boolean mark : markArray) {
        if (mark) { ++markCount; }
      }
      markList.addAll(Arrays.asList(markArray));
    }

    final long offsetBytes = preLongBytes + (hCount * Double.BYTES) + markBytes;
    final T[] data = serDe.deserializeFromMemory(
            srcMem.region(offsetBytes, srcMem.getCapacity() - offsetBytes), totalItems);
    final List<T> wrappedData = Arrays.asList(data);
    final ArrayList<T> dataList = new ArrayList<>(allocatedItems);
    dataList.addAll(wrappedData.subList(0, hCount));

    // Load items in R as needed
    if (rCount > 0) {
      weightList.add(-1.0); // the gap
      if (isGadget) { markList.add(false); } // the gap
      for (int i = 0; i < rCount; ++i) {
        weightList.add(-1.0);
        if (isGadget) { markList.add(false); }
      }

      dataList.add(null); // the gap
      dataList.addAll(wrappedData.subList(hCount, totalItems));
    }

    final VarOptItemsSketch<T> sketch =
            new VarOptItemsSketch<>(dataList, weightList, k, n,
                    allocatedItems, rf, hCount, rCount, totalRWeight);

    if (isGadget) {
      sketch.marks_ = markList;
      sketch.numMarksInH_ = markCount;
    }

    return sketch;
  }

  /**
   * Returns the sketch's value of <i>k</i>, the maximum number of samples stored in the
   * sketch. The current number of items in the sketch may be lower.
   *
   * @return k, the maximum number of samples in the sketch
   */
  public int getK() {
    return k_;
  }

  /**
   * Returns the number of items processed from the input stream
   *
   * @return n, the number of stream items the sketch has seen
   */
  public long getN() {
    return n_;
  }

  /**
   * Returns the current number of items in the sketch, which may be smaller than the
   * sketch capacity.
   *
   * @return the number of items currently in the sketch
   */
  public int getNumSamples() {
    return Math.min(k_, h_ + r_);
  }

  /**
   * Gets a result iterator object.
   * @return An object with an iterator over the results
   */
  public VarOptItemsSamples<T> getSketchSamples() {
    return new VarOptItemsSamples<>(this);
  }

  /**
   * Randomly decide whether or not to include an item in the sample set.
   *
   * @param item an item of the set being sampled from
   * @param weight a strictly positive weight associated with the item
   */
  public void update(final T item, final double weight) {
    update(item, weight, false);
  }

  /**
   * Resets this sketch to the empty state, but retains the original value of k.
   */
  public void reset() {
    final int ceilingLgK = Util.toLog2(Util.ceilingPowerOf2(k_), "VarOptItemsSketch");
    final int initialLgSize =
            SamplingUtil.startingSubMultiple(ceilingLgK, rf_.lg(), MIN_LG_ARR_ITEMS);

    currItemsAlloc_ = SamplingUtil.getAdjustedSize(k_, 1 << initialLgSize);
    data_    = new ArrayList<>(currItemsAlloc_);
    weights_ = new ArrayList<>(currItemsAlloc_);
    if (marks_ != null) {
      marks_ = new ArrayList<>(currItemsAlloc_);
    }

    n_ = 0;
    h_ = 0;
    m_ = 0;
    r_ = 0;
    numMarksInH_ = 0;
    totalWtR_ = 0.0;
  }

  /**
   * Returns a human-readable summary of the sketch.
   *
   * @return A string version of the sketch summary
   */
  @Override
  public String toString() {
    final StringBuilder sb = new StringBuilder();

    final String thisSimpleName = this.getClass().getSimpleName();

    sb.append(LS);
    sb.append("### ").append(thisSimpleName).append(" SUMMARY: ").append(LS);
    sb.append("   k            : ").append(k_).append(LS);
    sb.append("   h            : ").append(h_).append(LS);
    sb.append("   r            : ").append(r_).append(LS);
    sb.append("   weight_r     : ").append(totalWtR_).append(LS);
    sb.append("   Current size : ").append(currItemsAlloc_).append(LS);
    sb.append("   Resize factor: ").append(rf_).append(LS);
    sb.append("### END SKETCH SUMMARY").append(LS);

    return sb.toString();
  }

  /**
   * Returns a byte array representation of this sketch. May fail for polymorphic item types.
   *
   * @param serDe An instance of ArrayOfItemsSerDe
   * @return a byte array representation of this sketch
   */
  public byte[] toByteArray(final ArrayOfItemsSerDe<? super T> serDe) {
    if (r_ == 0 && h_ == 0) {
      // null class is ok since empty -- no need to call serDe
      return toByteArray(serDe, null);
    } else {
      final int validIndex = (h_ == 0 ? 1 : 0);
      final Class<?> clazz = data_.get(validIndex).getClass();
      return toByteArray(serDe, clazz);
    }
  }

  /**
   * Returns a byte array representation of this sketch. Copies contents into an array of the
   * specified class for serialization to allow for polymorphic types.
   *
   * @param serDe An instance of ArrayOfItemsSerDe
   * @param clazz The class represented by &lt;T&gt;
   * @return a byte array representation of this sketch
   */
  @SuppressWarnings("null") // bytes will be null only if empty == true
  public byte[] toByteArray(final ArrayOfItemsSerDe<? super T> serDe, final Class<?> clazz) {
    final int preLongs, numMarkBytes, outBytes;
    final boolean empty = r_ == 0 && h_ == 0;
    byte[] itemBytes = null; // for serialized items from serDe
    int flags = marks_ == null ? 0 : GADGET_FLAG_MASK;

    if (empty) {
      preLongs = Family.VAROPT.getMinPreLongs();
      outBytes = Family.VAROPT.getMinPreLongs() << 3; // only contains the minimum header info
      flags |= EMPTY_FLAG_MASK;
    } else {
      preLongs = (r_ == 0 ? PreambleUtil.VO_WARMUP_PRELONGS : Family.VAROPT.getMaxPreLongs());
      itemBytes = serDe.serializeToByteArray(getDataSamples(clazz));
      numMarkBytes = marks_ == null ? 0 : ArrayOfBooleansSerDe.computeBytesNeeded(h_);
      outBytes = (preLongs << 3) + (h_ * Double.BYTES) + numMarkBytes + itemBytes.length;
    }
    final byte[] outArr = new byte[outBytes];
    final WritableMemory mem = WritableMemory.wrap(outArr);

    final Object memObj = mem.getArray(); // may be null
    final long memAddr = mem.getCumulativeOffset(0L);

    // build first preLong
    PreambleUtil.insertPreLongs(memObj, memAddr, preLongs);               // Byte 0
    PreambleUtil.insertLgResizeFactor(memObj, memAddr, rf_.lg());
    PreambleUtil.insertSerVer(memObj, memAddr, SER_VER);                  // Byte 1
    PreambleUtil.insertFamilyID(memObj, memAddr, Family.VAROPT.getID());  // Byte 2
    PreambleUtil.insertFlags(memObj, memAddr, flags);                     // Byte 3
    PreambleUtil.insertK(memObj, memAddr, k_);                            // Bytes 4-7
    PreambleUtil.insertN(memObj, memAddr, n_);                            // Bytes 8-15

    if (!empty) {
      PreambleUtil.insertHRegionItemCount(memObj, memAddr, h_);           // Bytes 16-19
      PreambleUtil.insertRRegionItemCount(memObj, memAddr, r_);           // Bytes 20-23
      if (r_ > 0) {
        PreambleUtil.insertTotalRWeight(memObj, memAddr, totalWtR_);      // Bytes 24-31
      }

      // write the first h_ weights
      int offset = preLongs << 3;
      for (int i = 0; i < h_; ++i) {
        mem.putDouble(offset, weights_.get(i));
        offset += Double.BYTES;
      }

      // write the first h_ marks, iff we have a gadget
      if (marks_ != null) {
        final byte[] markBytes;
        markBytes = MARK_SERDE.serializeToByteArray(marks_.subList(0, h_).toArray(new Boolean[0]));
        mem.putByteArray(offset, markBytes, 0, markBytes.length);
        offset += markBytes.length;
      }

      // write the sample items, using offset from earlier
      mem.putByteArray(offset, itemBytes, 0, itemBytes.length);
    }

    return outArr;
  }

  /**
   * Returns a VarOptItemsSketch.Result structure containing the items and weights in separate
   * lists. The returned list lengths may be smaller than the total capacity.
   *
   * @return A Result object containing items and weights.
   */
  Result getSamplesAsArrays() {
    if (r_ + h_ == 0) {
      return null;
    }

    final int validIndex = (h_ == 0 ? 1 : 0);
    final Class<?> clazz = data_.get(validIndex).getClass();
    return getSamplesAsArrays(clazz);
  }

  /**
   * Creates a copy of the sketch, optionally discarding any information about marks that would
   * indicate the class's use as a union gadget as opposed to a valid sketch.
   *
   * @param asSketch If true, copies as a sketch; if false, copies as a union gadget
   * @param adjustedN Target value of n for the resulting sketch. Ignored if negative.
   * @return A copy of the sketch.
   */
  VarOptItemsSketch<T> copyAndSetN(final boolean asSketch, final long adjustedN) {
    final VarOptItemsSketch<T> sketch;
    sketch = new VarOptItemsSketch<>(data_, weights_, k_,n_,
            currItemsAlloc_, rf_, h_, r_, totalWtR_);

    if (!asSketch) {
      sketch.marks_ = this.marks_;
      sketch.numMarksInH_ = this.numMarksInH_;
    }

    if (adjustedN >= 0) {
      sketch.n_ = adjustedN;
    }

    return sketch;
  }

  /**
   * Strips the mark array from the object, making what had been a gadget indistinguishable form
   * a sketch. Avoids an extra copy.
   */
  void stripMarks() {
    assert marks_ != null;
    numMarksInH_ = 0;
    marks_ = null;
  }

  /**
   * Returns a VarOptItemsSketch.Result structure containing the items and weights in separate
   * lists. The returned list lengths may be smaller than the total capacity.
   *
   * <p>This method allocates an array of class <em>clazz</em>, which must either match or
   * be parent of T. This method should be used when objects in the array are all instances of T
   * but are not necessarily instances of the base class.</p>
   *
   * @param clazz A class to which the items are cast before returning
   * @return A Result object containing items and weights.
   */
  @SuppressWarnings("unchecked")
  Result getSamplesAsArrays(final Class<?> clazz) {
    if (r_ + h_ == 0) {
      return null;
    }

    // are Array.asList(data_.subList()) copies better?
    final int numSamples = getNumSamples();
    final T[] prunedItems = (T[]) Array.newInstance(clazz, numSamples);
    final double[] prunedWeights = new double[numSamples];
    int j = 0;
    final double rWeight = totalWtR_ / r_;
    //for (int i = 0; i < data_.size(); ++i) {
    for (int i = 0; j < numSamples; ++i) {
      final T item = data_.get(i);
      if (item != null) {
        prunedItems[j] = item;
        prunedWeights[j] = (weights_.get(i) > 0 ? weights_.get(i) : rWeight);
        ++j;
      }
    }

    final Result output = new Result();
    output.items = prunedItems;
    output.weights = prunedWeights;

    return output;
  }

  // package-private getters

  // package-private: Relies on ArrayList for bounds checking and assumes caller knows how to handle
  // a null from the middle of the list
  T getItem(final int idx) {
    return data_.get(idx);
  }

  // package-private: Relies on ArrayList for bounds checking and assumes caller knows how to handle
  // a negative value (whether from the null in the middle or an R-region item)
  double getWeight(final int idx) {
    return weights_.get(idx);
  }

  // package-private: Relieso n ArrayList for bounds checking and assumes caller knows how to
  // handle a null from the middle of the list.
  boolean getMark(final int idx) { return marks_.get(idx); }

  int getHRegionCount() {
    return h_;
  }

  int getRRegionCount() { return r_; }

  int getNumMarksInH() { return numMarksInH_; }

  // Needed by result object and for unioning
  double getTau() {
    return r_ == 0 ? Double.NaN : (totalWtR_ / r_);
  }

  double getTotalWtR() {
    return totalWtR_;
  }

  // package-private setter, used to resolve gadget into sketch during union
  void forceSetK(final int k) {
    assert k > 0;
    k_ = k;
  }

  /**
   * Internal implementation of update() which requires the user to know if an item is
   * marked as coming from the reservoir region of a sketch. The marks are used only in
   * merging.
   *
   * @param item an item of the set being sampled from
   * @param weight a strictly positive weight associated with the item
   * @param mark true if an item comes from a sketch's reservoir region
   */
  void update(final T item, final double weight, final boolean mark) {
    if (weight <= 0.0) {
      throw new SketchesArgumentException("Item weights must be strictly positive: "
              + weight + ", for item " + item.toString());
    }
    if (item == null) {
      return;
    }
    ++n_;

    if (r_ == 0) {
      // exact mode
      updateWarmupPhase(item, weight, mark);
    } else {
      // sketch is in estimation mode, so we can make the following check
      assert h_ == 0 || peekMin() >= getTau();

      // what tau would be if deletion candidates turn out to be R plus the new item
      // note: (r_ + 1) - 1 is intentional
      final double hypotheticalTau = (weight + totalWtR_) / ((r_ + 1) - 1);

      // is new item's turn to be considered for reservoir?
      final boolean condition1 = h_ == 0 || weight <= peekMin();

      // is new item light enough for reservoir?
      final boolean condition2 = weight < hypotheticalTau;

      if (condition1 && condition2) {
        updateLight(item, weight, mark);
      } else if (r_ == 1) {
        updateHeavyREq1(item, weight, mark);
      } else {
        updateHeavyGeneral(item, weight, mark);
      }
    }
  }

  /**
   * Decreases sketch's value of k by 1, updating stored values as needed.
   *
   * <p>Subject to certain pre-conditions, decreasing k causes tau to increase. This fact is used by
   * the unioning algorithm to force "marked" items out of H and into the reservoir region.</p>
   */
  void decreaseKBy1() {
    if (k_ <= 1) {
      throw new SketchesStateException("Cannot decrease k below 1 in union");
    }

    if (h_ == 0 && r_ == 0) {
      // exact mode, but no data yet; this reduction is somewhat gratuitous
      --k_;
    } else if (h_ > 0 && r_ == 0) {
      // exact mode, but we have some data
      --k_;
      if (h_ > k_) {
        transitionFromWarmup();
      }
    } else if (h_ > 0 && r_ > 0) {
      // reservoir mode, but we have some exact samples.
      // Our strategy will be to pull an item out of H (which we are allowed to do since it's
      // still just data), reduce k, and then re-insert the item

      // first, slide the R zone to the left by 1, temporarily filling the gap
      final int oldGapIdx = h_;
      final int oldFinalRIdx = (h_ + 1 + r_) - 1;

      assert oldFinalRIdx == k_;
      swapValues(oldFinalRIdx, oldGapIdx);

      // now we pull an item out of H; any item is ok, but if we grab the rightmost and then
      // reduce h_, the heap invariant will be preserved (and the gap will be restored), plus
      // the push() of the item that will probably happen later will be cheap.

      final int pulledIdx = h_ - 1;
      final T pulledItem = data_.get(pulledIdx);
      final double pulledWeight = weights_.get(pulledIdx);
      final boolean pulledMark = marks_.get(pulledIdx);

      if (pulledMark) { --numMarksInH_; }
      weights_.set(pulledIdx, -1.0); // to make bugs easier to spot

      --h_;
      --k_;
      --n_; // will be re-incremented with the update

      update(pulledItem, pulledWeight, pulledMark);
    } else if (h_ == 0 && r_ > 0) {
      // pure reservoir mode, so can simply eject a randomly chosen sample from the reservoir
      assert r_ >= 2;

      final int rIdxToDelete = 1 + SamplingUtil.rand.nextInt(r_); // 1 for the gap
      final int rightmostRIdx = (1 + r_) - 1;
      swapValues(rIdxToDelete, rightmostRIdx);
      weights_.set(rightmostRIdx, -1.0);

      --k_;
      --r_;
    }
  }

  /* In the "light" case the new item has weight <= old_tau, so
     would appear to the right of the R items in a hypothetical reverse-sorted
     list. It is easy to prove that it is light enough to be part of this
     round's downsampling */
  private void updateLight(final T item, final double weight, final boolean mark) {
    assert r_ >= 1;
    assert r_ + h_ == k_;

    final int mSlot = h_; // index of the gap, which becomes the M region
    data_.set(mSlot, item);
    weights_.set(mSlot, weight);
    if (marks_ != null) { marks_.set(mSlot, mark); }
    ++m_;

    growCandidateSet(totalWtR_ + weight, r_ + 1);
  }

  /* In the "heavy" case the new item has weight > old_tau, so would
     appear to the left of items in R in a hypothetical reverse-sorted list and
     might or might not be light enough be part of this round's downsampling.
     [After first splitting off the R=1 case] we greatly simplify the code by
     putting the new item into the H heap whether it needs to be there or not.
     In other words, it might go into the heap and then come right back out,
     but that should be okay because pseudo_heavy items cannot predominate
     in long streams unless (max wt) / (min wt) > o(exp(N)) */
  private void updateHeavyGeneral(final T item, final double weight, final boolean mark) {
    assert m_ == 0;
    assert r_ >= 2;
    assert r_ + h_ == k_;

    // put into H, although may come back out momentarily
    push(item, weight, mark);

    growCandidateSet(totalWtR_, r_);
  }

  /* The analysis of this case is similar to that of the general heavy case.
     The one small technical difference is that since R < 2, we must grab an M item
     to have a valid starting point for continue_by_growing_candidate_set () */
  private void updateHeavyREq1(final T item, final double weight, final boolean mark) {
    assert m_ == 0;
    assert r_ == 1;
    assert r_ + h_ == k_;

    push(item, weight, mark);  // new item into H
    popMinToMRegion();   // pop lightest back into M

    // Any set of two items is downsample-able to one item,
    // so the two lightest items are a valid starting point for the following
    final int mSlot = k_ - 1; // array is k+1, 1 in R, so slot before is M
    growCandidateSet(weights_.get(mSlot) + totalWtR_, 2);
  }

  private void updateWarmupPhase(final T item, final double wt, final boolean mark) {
    assert r_ == 0;
    assert m_ == 0;
    assert h_ <= k_;

    if (h_ >= currItemsAlloc_) {
      growDataArrays();
    }

    // store items as they come in, until full
    data_.add(h_, item);
    weights_.add(h_, wt);
    if (marks_ != null) { marks_.add(h_, mark); }
    ++h_;
    numMarksInH_ += mark ? 1 : 0;

    // check if need to heapify
    if (h_ > k_) {
      transitionFromWarmup();
    }
  }

  private void transitionFromWarmup() {
    // Move 2 lightest items from H to M
    // But the lighter really belongs in R, so update counts to reflect that
    convertToHeap();
    popMinToMRegion();
    popMinToMRegion();
    --m_;
    ++r_;

    assert h_ == k_ - 1;
    assert m_ == 1;
    assert r_ == 1;

    // Update total weight in R then, having grabbed the value, overwrite in
    // weight_ array to help make bugs more obvious
    totalWtR_ = weights_.get(k_); // only one item, known location
    weights_.set(k_, -1.0);

    // The two lightest items are necessarily downsample-able to one item, and are therefore a
    // valid initial candidate set.
    growCandidateSet(weights_.get(k_ - 1) + totalWtR_, 2);
  }

  /* Validates the heap condition for the weight array */
  /*
  private void validateHeap() {
    for (int j = h_ - 1; j >= 1; --j) {
      final int p = ((j + 1) / 2) - 1;
      assert weights_.get(p) <= weights_.get(j);
    }
  }
  */

  /* Converts the data_ and weights_ arrays to heaps. In contrast to other parts
     of the library, this has nothing to do with on- or off-heap storage or the
     Memory package.
   */
  private void convertToHeap() {
    assert h_ >= 2;
    //if (h_ < 2) {
    //  return; // nothing to do
    //}

    final int lastSlot = h_ - 1;
    final int lastNonLeaf = ((lastSlot + 1) / 2) - 1;

    for (int j = lastNonLeaf; j >= 0; --j) {
      restoreTowardsLeaves(j);
    }

    //validateHeap();
  }

  private void restoreTowardsLeaves(final int slotIn) {
    assert h_ > 0;
    final int lastSlot = h_ - 1;
    assert slotIn <= lastSlot;

    int slot = slotIn;
    int child = 2 * slotIn + 1; // might be invalid, need to check

    while (child <= lastSlot) {
      final int child2 = child + 1; // might also be invalid
      if (child2 <= lastSlot && weights_.get(child2) < weights_.get(child)) {
        // switch to other child if it's both valid and smaller
        child = child2;
      }

      if (weights_.get(slot) <= weights_.get(child)) {
        // invariant holds so we're done
        break;
      }

      // swap and continue
      swapValues(slot, child);

      slot = child;
      child = 2 * slot + 1; // might be invalid, checked on next loop
    }
  }

  private void restoreTowardsRoot(final int slotIn) {
    int slot = slotIn;
    int p = (((slot + 1) / 2) - 1); // valid if slot >= 1
    while (slot > 0 && weights_.get(slot) < weights_.get(p)) {
      swapValues(slot, p);
      slot = p;
      p = (((slot + 1) / 2) - 1); // valid if slot >= 1
    }
  }

  private void push(final T item, final double wt, final boolean mark) {
    data_.set(h_, item);
    weights_.set(h_, wt);
    if (marks_ != null) {
      marks_.set(h_, mark);
      numMarksInH_ += (mark ? 1 : 0);
    }
    ++h_;

    restoreTowardsRoot(h_ - 1); // need use old h_, but want accurate h_
  }

  private double peekMin() {
    assert h_ > 0;
    return weights_.get(0);
  }

  private void popMinToMRegion() {
    assert h_ > 0;
    assert h_ + m_ + r_ == k_ + 1;

    if (h_ == 1) {
      // just update bookkeeping
      ++m_;
      --h_;
    } else {
      // main case
      final int tgt = h_ - 1; // last slot, will swap with root
      swapValues(0, tgt);
      ++m_;
      --h_;

      restoreTowardsLeaves(0);
    }

    if (isMarked(h_)) {
      --numMarksInH_;
    }
  }

  /* When entering here we should be in a well-characterized state where the
     new item has been placed in either h or m and we have a valid but not necessarily
     maximal sampling plan figured out. The array is completely full at this point.
     Everyone in h and m has an explicit weight. The candidates are right-justified
     and are either just the r set or the r set + exactly one m item. The number
     of cands is at least 2. We will now grow the candidate set as much as possible
     by pulling sufficiently light items from h to m.
   */
  private void growCandidateSet(double wtCands, int numCands) {
    assert h_ + m_ + r_ == k_ + 1;
    assert numCands >= 2;       // essential
    assert numCands == m_ + r_; // essential
    assert m_ == 0 || m_ == 1;

    while (h_ > 0) {
      final double nextWt = peekMin();
      final double nextTotWt = wtCands + nextWt;

      // test for strict lightness of next prospect (denominator multiplied through)
      // ideally: (nextWt * (nextNumCands-1) < nextTotWt) but can just
      //          use numCands directly
      if (nextWt * numCands < nextTotWt) {
        wtCands = nextTotWt;
        ++numCands;
        popMinToMRegion(); // adjusts h_ and m_
      } else {
        break;
      }
    }

    downsampleCandidateSet(wtCands, numCands);
  }

  private int pickRandomSlotInR() {
    assert r_ > 0;
    final int offset = h_ + m_;
    if (r_ == 1) {
      return offset;
    } else {
      return offset + SamplingUtil.rand.nextInt(r_);
    }
  }

  private int chooseDeleteSlot(final double wtCand, final int numCand) {
    assert r_ > 0;

    if (m_ == 0) {
      // this happens if we insert a really heavy item
      return pickRandomSlotInR();
    } else if (m_ == 1) {
      // check if we keep the item in M or pick one from R
      // p(keep) = (numCand - 1) * wt_M / wt_cand
      final double wtMCand = weights_.get(h_); // slot of item in M is h_
      if (wtCand * SamplingUtil.nextDoubleExcludeZero() < (numCand - 1) * wtMCand) {
        return pickRandomSlotInR(); // keep item in M
      } else {
        return h_; // index of item in M
      }
    } else {
      // general case
      final int deleteSlot = chooseWeightedDeleteSlot(wtCand, numCand);
      final int firstRSlot = h_ + m_;
      if (deleteSlot == firstRSlot) {
        return pickRandomSlotInR();
      } else {
        return deleteSlot;
      }
    }
  }

  private int chooseWeightedDeleteSlot(final double wtCand, final int numCand) {
    assert m_ >= 1;

    final int offset = h_;
    final int finalM = offset + m_ - 1;
    final int numToKeep = numCand - 1;

    double leftSubtotal = 0.0;
    double rightSubtotal = -1.0 * wtCand * SamplingUtil.nextDoubleExcludeZero();

    for (int i = offset; i <= finalM; ++i) {
      leftSubtotal += numToKeep * weights_.get(i);
      rightSubtotal += wtCand;

      if (leftSubtotal < rightSubtotal) {
        return i;
      }
    }

    // this slot tells caller that we need to delete out of R
    return finalM + 1;
  }

  private void downsampleCandidateSet(final double wtCands, final int numCands) {
    assert numCands >= 2;
    assert h_ + numCands == k_ + 1;

    // need this before overwriting anything
    final int deleteSlot = chooseDeleteSlot(wtCands, numCands);
    final int leftmostCandSlot = h_;
    assert deleteSlot >= leftmostCandSlot;
    assert deleteSlot <= k_;

    // overwrite weights for items from M moving into R, to make bugs more obvious
    final int stopIdx = leftmostCandSlot + m_;
    for (int j = leftmostCandSlot; j < stopIdx; ++j) {
      weights_.set(j, -1.0);
    }

    // The next two lines work even when deleteSlot == leftmostCandSlot
    data_.set(deleteSlot, data_.get(leftmostCandSlot));
    data_.set(leftmostCandSlot, null);

    m_ = 0;
    r_ = numCands - 1;
    totalWtR_ = wtCands;
  }

  /* swap values of data_, weights_, and marks between src and dst indices */
  private void swapValues(final int src, final int dst) {
    final T item = data_.get(src);
    data_.set(src, data_.get(dst));
    data_.set(dst, item);

    final Double wt = weights_.get(src);
    weights_.set(src, weights_.get(dst));
    weights_.set(dst, wt);

    if (marks_ != null) {
      final Boolean mark = marks_.get(src);
      marks_.set(src, marks_.get(dst));
      marks_.set(dst, mark);
    }
  }

  private boolean isMarked(final int idx) {
    return marks_ != null ? marks_.get(idx) : false;
  }

  /**
   * Returns a copy of the items (no weights) in the sketch as members of Class <em>clazz</em>,
   * or null if empty. The returned array length may be smaller than the total capacity.
   *
   * <p>This method allocates an array of class <em>clazz</em>, which must either match or
   * extend T. This method should be used when objects in the array are all instances of T but
   * are not necessarily instances of the base class.</p>
   *
   * @param clazz A class to which the items are cast before returning
   * @return A copy of the sample array
   */
  @SuppressWarnings("unchecked")
  private T[] getDataSamples(final Class<?> clazz) {
    assert h_ + r_ > 0;

    // are 2 Array.asList(data_.subList()) copies better?
    final T[] prunedList = (T[]) Array.newInstance(clazz, getNumSamples());
    int i = 0;
    for (T item : data_) {
      if (item != null) {
        prunedList[i++] = item;
      }
    }
    return prunedList;
  }

  /**
   * Increases allocated sampling size by (adjusted) ResizeFactor and copies items from old
   * sampling. Only happens when buffer is not full, so don't need to worry about blindly copying
   * the array items.
   */
  private void growDataArrays() {
    currItemsAlloc_ = SamplingUtil.getAdjustedSize(k_, currItemsAlloc_ << rf_.lg());
    if (currItemsAlloc_ == k_) {
      ++currItemsAlloc_;
    }

    data_.ensureCapacity(currItemsAlloc_);
    weights_.ensureCapacity(currItemsAlloc_);
    if (marks_ != null) {
      marks_.ensureCapacity(currItemsAlloc_);
    }
  }
}<|MERGE_RESOLUTION|>--- conflicted
+++ resolved
@@ -243,28 +243,15 @@
    * @param serDe  An instance of ArrayOfItemsSerDe
    * @return a sketch instance of this class
    */
-<<<<<<< HEAD
-  public static <T> VarOptItemsSketch<T> getInstance(final Memory srcMem,
-                                                     final ArrayOfItemsSerDe<T> serDe) {
+  public static <T> VarOptItemsSketch<T> heapify(final Memory srcMem,
+                                                 final ArrayOfItemsSerDe<T> serDe) {
     final int numPreLongs = getAndCheckPreLongs(srcMem);
     final ResizeFactor rf = ResizeFactor.getRF(extractResizeFactor(srcMem));
     final int serVer = extractSerVer(srcMem);
     final int familyId = extractFamilyID(srcMem);
-    final boolean isEmpty = (extractFlags(srcMem) & EMPTY_FLAG_MASK) != 0;
-=======
-  public static <T> VarOptItemsSketch<T> heapify(final Memory srcMem,
-                                                 final ArrayOfItemsSerDe<T> serDe) {
-    final Object memObj = srcMem.array(); // may be null
-    final long memAddr = srcMem.getCumulativeOffset(0L);
-
-    final int numPreLongs = getAndCheckPreLongs(srcMem);
-    final ResizeFactor rf = ResizeFactor.getRF(extractResizeFactor(memObj, memAddr));
-    final int serVer = extractSerVer(memObj, memAddr);
-    final int familyId = extractFamilyID(memObj, memAddr);
-    final int flags = extractFlags(memObj, memAddr);
+    final int flags = extractFlags(srcMem);
     final boolean isEmpty = (flags & EMPTY_FLAG_MASK) != 0;
     final boolean isGadget = (flags & GADGET_FLAG_MASK) != 0;
->>>>>>> 007e5194
 
     // Check values
     if (numPreLongs != Family.VAROPT.getMinPreLongs()
@@ -367,7 +354,7 @@
 
       final ArrayOfBooleansSerDe booleansSerDe = new ArrayOfBooleansSerDe();
       final Boolean[] markArray = booleansSerDe.deserializeFromMemory(
-              new MemoryRegion(srcMem, markOffsetBytes, (hCount >> 3) + 1), hCount);
+              srcMem.region(markOffsetBytes, (hCount >> 3) + 1), hCount);
 
       for (Boolean mark : markArray) {
         if (mark) { ++markCount; }
