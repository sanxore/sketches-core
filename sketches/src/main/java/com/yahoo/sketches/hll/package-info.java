--- conflicted
+++ resolved
@@ -31,10 +31,6 @@
  * <p>HLL sketches cannot be intermixed or merged in any way with Theta Sketches.
  * </p>
  *
-<<<<<<< HEAD
- * @author Kevin Lang
- * @author Lee Rhodes
-=======
  * <p>This package also contains a space efficient HLL mapping sketch of keys to approximate unique
  * count of identifiers. For example, counting the number of unique users (identifiers) per IP
  * address.
@@ -53,7 +49,6 @@
  *
  * @author Lee Rhodes
  * @author Kevin Lang
->>>>>>> be23aabb
  * @author Alex Saydakov
  */
 package com.yahoo.sketches.hll;